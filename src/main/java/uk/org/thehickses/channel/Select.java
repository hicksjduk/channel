--- conflicted
+++ resolved
@@ -1,204 +1,26 @@
-package uk.org.thehickses.channel;
-
-import java.util.Objects;
-<<<<<<< HEAD
-import java.util.concurrent.ForkJoinPool;
-import java.util.concurrent.atomic.AtomicBoolean;
-=======
->>>>>>> ae7958db
-import java.util.function.Consumer;
-import java.util.stream.Stream;
-
-import uk.org.thehickses.channel.internal.ChannelCase;
-
-/**
- * A Java implementation of the Go select statement, for reading multiple channels.
- * 
- * @author Jeremy Hicks
- */
-public class Select
-{
-    /**
-     * Creates a selecter which runs a case to read the specified channel, and process the retrieved value if there is
-     * one.
-     */
-    public static <T> SelecterWithoutDefault withCase(Channel<T> channel,
-            Consumer<? super T> processor)
-    {
-        Stream.of(channel, processor).forEach(Objects::requireNonNull);
-<<<<<<< HEAD
-        return new SelecterWithoutDefault(new ChannelCase<>(channel, processor));
-    }
-
-    public static interface Selecter
-    {
-        boolean run();
-    }
-
-    /**
-     * A selecter which has no default clause.
-     */
-    public static class SelecterWithoutDefault implements Selecter
-    {
-        private final List<ChannelCase<?>> cases;
-
-        private SelecterWithoutDefault(ChannelCase<?> newCase)
-        {
-            this.cases = Arrays.asList(newCase);
-        }
-
-        private SelecterWithoutDefault(SelecterWithoutDefault base, ChannelCase<?> newCase)
-        {
-            (this.cases = new LinkedList<>(base.cases)).add(newCase);
-        }
-
-        /**
-         * Creates a selecter which adds a case, to read the specified channel and process the retrieved value if there
-         * is one, to the receiver.
-         */
-        public <T> SelecterWithoutDefault withCase(Channel<T> channel,
-                Consumer<? super T> processor)
-        {
-            Stream.of(channel, processor).forEach(Objects::requireNonNull);
-            return new SelecterWithoutDefault(this, new ChannelCase<>(channel, processor));
-        }
-
-        /**
-         * Creates a selecter which adds a default processor to the receiver.
-         */
-        public SelecterWithDefault withDefault(Runnable processor)
-        {
-            Objects.requireNonNull(processor);
-            return new SelecterWithDefault(this, processor);
-        }
-
-        /**
-         * Runs the select. As this selecter has no default, this method blocks until either a value is retrieved from
-         * one of the channels, or all the channels are closed.
-         * 
-         * @return whether a value was selected and processed. If this is false, it means that all the channels were
-         *         closed.
-         */
-        @Override
-        public boolean run()
-        {
-            int caseCount = cases.size();
-            SelectGroup selectGroup = new SelectGroup();
-            Channel<Runnable> processorRunnerChannel = new Channel<>(caseCount);
-            cases.forEach(c -> c.runAsync(processorRunnerChannel, selectGroup));
-            Runnable processorRunner = IntStream
-                    .range(0, caseCount)
-                    .mapToObj(i -> processorRunnerChannel.get().value)
-                    .filter(Objects::nonNull)
-                    .findFirst()
-                    .orElse(null);
-            if (processorRunner == null)
-                return false;
-            processorRunner.run();
-            return true;
-        }
-    }
-
-    /**
-     * A selecter which has a default clause.
-     */
-    public static class SelecterWithDefault implements Selecter
-    {
-        private final List<ChannelCase<?>> cases;
-        private final Runnable defaultProcessor;
-
-        private SelecterWithDefault(SelecterWithoutDefault base, Runnable defaultProcessor)
-        {
-            this.cases = new LinkedList<>(base.cases);
-            this.defaultProcessor = defaultProcessor;
-        }
-
-        /**
-         * Runs the select. As this selecter has a default, this method reads each of the channels in turn, but does not
-         * block if any contains no value. If, after reading all the channels, none has a value and any are still open,
-         * the default processor is run.
-         * 
-         * @return whether a value was selected and processed, or the default processor was run. If this is false, it
-         *         means that all the channels were closed.
-         */
-        @Override
-        public boolean run()
-        {
-            AtomicBoolean allClosed = new AtomicBoolean(true);
-            if (cases
-                    .stream()
-                    .map(ChannelCase::runSync)
-                    .peek(res -> allClosed.compareAndSet(true, res == CaseResult.CHANNEL_CLOSED))
-                    .anyMatch(res -> res == CaseResult.VALUE_READ))
-                return true;
-            if (allClosed.get())
-                return false;
-            defaultProcessor.run();
-            return true;
-        }
-    }
-
-    private static enum CaseResult
-    {
-        VALUE_READ, CHANNEL_CLOSED, NO_VALUE_AVAILABLE
-    }
-
-    private static class ChannelCase<T>
-    {
-        public final Channel<T> channel;
-        public final Consumer<? super T> processor;
-
-        public ChannelCase(Channel<T> channel, Consumer<? super T> processor)
-        {
-            this.channel = channel;
-            this.processor = processor;
-        }
-
-        public CaseResult runSync()
-        {
-            GetResult<T> result = channel.getNonBlocking();
-            if (result == null)
-                return CaseResult.NO_VALUE_AVAILABLE;
-            if (!result.containsValue)
-                return CaseResult.CHANNEL_CLOSED;
-            processor.accept(result.value);
-            return CaseResult.VALUE_READ;
-        }
-
-        public CaseRunner<T> runAsync(Channel<Runnable> processorRunnerChannel,
-                SelectGroup selectGroup)
-        {
-            CaseRunner<T> cr = new CaseRunner<>(this, processorRunnerChannel, selectGroup);
-            ForkJoinPool.commonPool().execute(cr);
-            return cr;
-        }
-    }
-
-    private static class CaseRunner<T> implements Runnable
-    {
-        private final Channel<T> channel;
-        private final Consumer<? super T> processor;
-        private final Channel<Runnable> processorRunnerChannel;
-        private final SelectControllerSupplier<T> selectControllerSupplier;
-
-        public CaseRunner(ChannelCase<T> channelCase, Channel<Runnable> processorRunnerChannel,
-                SelectGroup selectGroup)
-        {
-            this.channel = channelCase.channel;
-            this.processor = channelCase.processor;
-            this.processorRunnerChannel = processorRunnerChannel;
-            this.selectControllerSupplier = r -> selectGroup.addMember(channel, r);
-        }
-
-        @Override
-        public void run()
-        {
-            GetResult<T> result = channel.get(selectControllerSupplier);
-            processorRunnerChannel
-                    .put(result.containsValue ? () -> processor.accept(result.value) : null);
-        }
-=======
-        return new SelecterWithoutDefault(new ChannelCase<>(channel.privateAccessor(), processor));
->>>>>>> ae7958db
-    }
-}
+package uk.org.thehickses.channel;
+
+import java.util.Objects;
+import java.util.function.Consumer;
+import java.util.stream.Stream;
+
+import uk.org.thehickses.channel.internal.ChannelCase;
+
+/**
+ * A Java implementation of the Go select statement, for reading multiple channels.
+ * 
+ * @author Jeremy Hicks
+ */
+public class Select
+{
+    /**
+     * Creates a selecter which runs a case to read the specified channel, and process the retrieved value if there is
+     * one.
+     */
+    public static <T> SelecterWithoutDefault withCase(Channel<T> channel,
+            Consumer<? super T> processor)
+    {
+        Stream.of(channel, processor).forEach(Objects::requireNonNull);
+        return new SelecterWithoutDefault(new ChannelCase<>(channel.privateAccessor(), processor));
+    }
+}