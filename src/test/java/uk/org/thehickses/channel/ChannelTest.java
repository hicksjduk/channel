--- conflicted
+++ resolved
@@ -1,162 +1,153 @@
-package uk.org.thehickses.channel;
-
-import static org.assertj.core.api.Assertions.*;
-
-import java.util.ArrayList;
-import java.util.Collections;
-import java.util.HashSet;
-<<<<<<< HEAD
-import java.util.List;
-import java.util.Set;
-=======
->>>>>>> ae7958db
-import java.util.concurrent.ForkJoinPool;
-import java.util.concurrent.TimeUnit;
-import java.util.concurrent.atomic.AtomicInteger;
-import java.util.function.Function;
-
-import org.junit.Test;
-
-public class ChannelTest
-{
-    @Test
-    public void testSingleSupplier()
-    {
-        testChannel(1);
-    }
-
-    @Test
-    public void testMultipleSuppliers()
-    {
-        testChannel(90);
-    }
-
-    public void testChannel(int supplierThreads)
-    {
-        var channel = new Channel<Integer>();
-        var putsAndGets = new Channel<Integer>(supplierThreads + 1);
-        var putCount = new AtomicInteger();
-        var valueCount = 2000;
-        for (var i = 0; i < supplierThreads; i++)
-        {
-            var t = i;
-            Runnable putter = () -> {
-                var count = 0;
-                for (int v = t; v < valueCount; v += supplierThreads)
-                {
-                    channel.put(v);
-                    count++;
-                }
-                putsAndGets.put(count);
-                putCount.addAndGet(count);
-            };
-            ForkJoinPool.commonPool().execute(putter);
-        }
-        var values = new ArrayList<Integer>();
-        Runnable reader = () -> {
-            channel.range(v -> {
-                values.add(v);
-                putsAndGets.put(-1);
-            });
-        };
-        ForkJoinPool.commonPool().execute(reader);
-<<<<<<< HEAD
-        int outstandingValueCount = Integer.MIN_VALUE;
-=======
-        var outstandingValueCount = Integer.MIN_VALUE;
->>>>>>> ae7958db
-        while (outstandingValueCount != 0)
-        {
-            var result = putsAndGets.get();
-            if (outstandingValueCount == Integer.MIN_VALUE)
-                outstandingValueCount = result.value;
-            else
-                outstandingValueCount += result.value;
-        }
-        channel.close();
-        assertThat(values.size()).isEqualTo(valueCount);
-        assertThat(putCount.get()).isEqualTo(valueCount);
-        Collections.sort(values);
-        for (int i = 0; i < valueCount; i++)
-            assertThat(values.get(i)).isEqualTo(i);
-    }
-
-    @Test
-    public void testCloseWhenEmptyEmptyWhenCalled()
-    {
-        testCloseWhenEmpty(0);
-    }
-
-    @Test
-    public void testCloseWhenEmptyNotEmptyWhenCalled()
-    {
-        testCloseWhenEmpty(40000);
-    }
-
-    public void testCloseWhenEmpty(int valueCount)
-    {
-        var ch = new Channel<Integer>(valueCount);
-        for (var i = 0; i < valueCount; i++)
-            ch.put(i);
-        ch.closeWhenEmpty();
-        var values = new HashSet<>(valueCount);
-        ch.range(values::add);
-        assertThat(values.size()).isEqualTo(valueCount);
-    }
-
-    @Test
-    public void testDoubleClose()
-    {
-        var ch = new Channel<Void>();
-        assertThat(ch.close()).isTrue();
-        assertThat(ch.close()).isFalse();
-    }
-
-    @Test
-    public void testCloseBeforePut()
-    {
-        var ch = new Channel<Integer>();
-        ch.close();
-        assertThat(ch.put(1)).isFalse();
-    }
-
-    @Test
-    public void testCloseAfterPutThatTerminated()
-    {
-        testCloseAfterPut(1, ch -> ch.put(1), true);
-    }
-
-    @Test
-    public void testCloseAfterPutThatBlocked()
-    {
-        testCloseAfterPut(0, ch -> ch.put(1), false);
-    }
-
-    private void testCloseAfterPut(int bufferSize, Function<Channel<Integer>, Boolean> putter,
-            boolean expectedResult)
-    {
-        var ch = new Channel<Integer>(bufferSize);
-        var done = new Channel<Void>(1);
-        Runnable closer = () -> {
-            try
-            {
-                Thread.sleep(TimeUnit.SECONDS.toMillis(1));
-                ch.close();
-                done.put(null);
-            }
-            catch (InterruptedException ex)
-            {
-                throw new RuntimeException(ex);
-            }
-        };
-        ForkJoinPool.commonPool().execute(closer);
-        try
-        {
-            assertThat(putter.apply(ch)).isEqualTo(expectedResult);
-        }
-        finally
-        {
-            done.get();
-        }
-    }
-}
+package uk.org.thehickses.channel;
+
+import static org.assertj.core.api.Assertions.*;
+
+import java.util.ArrayList;
+import java.util.Collections;
+import java.util.HashSet;
+import java.util.concurrent.ForkJoinPool;
+import java.util.concurrent.TimeUnit;
+import java.util.concurrent.atomic.AtomicInteger;
+import java.util.function.Function;
+
+import org.junit.Test;
+
+public class ChannelTest
+{
+    @Test
+    public void testSingleSupplier()
+    {
+        testChannel(1);
+    }
+
+    @Test
+    public void testMultipleSuppliers()
+    {
+        testChannel(90);
+    }
+
+    public void testChannel(int supplierThreads)
+    {
+        var channel = new Channel<Integer>();
+        var putsAndGets = new Channel<Integer>(supplierThreads + 1);
+        var putCount = new AtomicInteger();
+        var valueCount = 2000;
+        for (var i = 0; i < supplierThreads; i++)
+        {
+            var t = i;
+            Runnable putter = () -> {
+                var count = 0;
+                for (int v = t; v < valueCount; v += supplierThreads)
+                {
+                    channel.put(v);
+                    count++;
+                }
+                putsAndGets.put(count);
+                putCount.addAndGet(count);
+            };
+            ForkJoinPool.commonPool().execute(putter);
+        }
+        var values = new ArrayList<Integer>();
+        Runnable reader = () -> {
+            channel.range(v -> {
+                values.add(v);
+                putsAndGets.put(-1);
+            });
+        };
+        ForkJoinPool.commonPool().execute(reader);
+        var outstandingValueCount = Integer.MIN_VALUE;
+        while (outstandingValueCount != 0)
+        {
+            var result = putsAndGets.get();
+            if (outstandingValueCount == Integer.MIN_VALUE)
+                outstandingValueCount = result.value;
+            else
+                outstandingValueCount += result.value;
+        }
+        channel.close();
+        assertThat(values.size()).isEqualTo(valueCount);
+        assertThat(putCount.get()).isEqualTo(valueCount);
+        Collections.sort(values);
+        for (int i = 0; i < valueCount; i++)
+            assertThat(values.get(i)).isEqualTo(i);
+    }
+
+    @Test
+    public void testCloseWhenEmptyEmptyWhenCalled()
+    {
+        testCloseWhenEmpty(0);
+    }
+
+    @Test
+    public void testCloseWhenEmptyNotEmptyWhenCalled()
+    {
+        testCloseWhenEmpty(40000);
+    }
+
+    public void testCloseWhenEmpty(int valueCount)
+    {
+        var ch = new Channel<Integer>(valueCount);
+        for (var i = 0; i < valueCount; i++)
+            ch.put(i);
+        ch.closeWhenEmpty();
+        var values = new HashSet<>(valueCount);
+        ch.range(values::add);
+        assertThat(values.size()).isEqualTo(valueCount);
+    }
+
+    @Test
+    public void testDoubleClose()
+    {
+        var ch = new Channel<Void>();
+        assertThat(ch.close()).isTrue();
+        assertThat(ch.close()).isFalse();
+    }
+
+    @Test
+    public void testCloseBeforePut()
+    {
+        var ch = new Channel<Integer>();
+        ch.close();
+        assertThat(ch.put(1)).isFalse();
+    }
+
+    @Test
+    public void testCloseAfterPutThatTerminated()
+    {
+        testCloseAfterPut(1, ch -> ch.put(1), true);
+    }
+
+    @Test
+    public void testCloseAfterPutThatBlocked()
+    {
+        testCloseAfterPut(0, ch -> ch.put(1), false);
+    }
+
+    private void testCloseAfterPut(int bufferSize, Function<Channel<Integer>, Boolean> putter,
+            boolean expectedResult)
+    {
+        var ch = new Channel<Integer>(bufferSize);
+        var done = new Channel<Void>(1);
+        Runnable closer = () -> {
+            try
+            {
+                Thread.sleep(TimeUnit.SECONDS.toMillis(1));
+                ch.close();
+                done.put(null);
+            }
+            catch (InterruptedException ex)
+            {
+                throw new RuntimeException(ex);
+            }
+        };
+        ForkJoinPool.commonPool().execute(closer);
+        try
+        {
+            assertThat(putter.apply(ch)).isEqualTo(expectedResult);
+        }
+        finally
+        {
+            done.get();
+        }
+    }
+}